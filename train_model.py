--- conflicted
+++ resolved
@@ -28,7 +28,6 @@
 except NameError:
     raw_input = input  # Python 3
 
-<<<<<<< HEAD
 # CONSTANTS
 IGNORE_INDEX = -1
 LOG_FORMAT = '%(asctime)s %(name)-12s %(levelname)-8s %(message)s'
@@ -95,11 +94,10 @@
     parser.add_argument('--dropout_p_encoder', type=float, help='Dropout probability for the encoder', default=0.2)
     parser.add_argument('--dropout_p_decoder', type=float, help='Dropout probability for the decoder', default=0.2)
     parser.add_argument('--teacher_forcing_ratio', type=float, help='Teacher forcing ratio', default=0.2)
+    parser.add_argument('--teacher_forcing_ratio', type=float, help='Teacher forcing ratio', default=0.2)
     parser.add_argument('--attention', choices=['pre-rnn', 'post-rnn'], default=False)
-    parser.add_argument('--attention_method', choices=['dot', 'mlp', 'concat', 'hard'], default=None)
-    parser.add_argument('--use_attention_loss', action='store_true')
-    parser.add_argument('--scale_attention_loss', type=float, default=1.)
-    parser.add_argument('--xent_loss', type=float, default=1.)
+    parser.add_argument('--attention_method', choices=['dot', 'mlp', 'concat'], default=None)
+    parser.add_argument('--metrics', nargs='+', default=['seq_acc'], choices=['word_acc', 'seq_acc', 'target_acc', 'sym_rwr_acc', 'bleu'], help='Metrics to use')
     parser.add_argument('--full_focus', action='store_true')
     parser.add_argument('--batch_size', type=int, help='Batch size', default=32)
     parser.add_argument('--eval_batch_size', type=int, help='Batch size', default=128)
@@ -135,62 +133,6 @@
         parser.error("Can't use attention loss in combination with non-differentiable hard attention method.")
 
     if torch.cuda.is_available():
-=======
-parser = argparse.ArgumentParser()
-parser.add_argument('--train', help='Training data')
-parser.add_argument('--dev', help='Development data')
-parser.add_argument('--monitor', nargs='+', default=[], help='Data to monitor during training')
-parser.add_argument('--output_dir', default='../models', help='Path to model directory. If load_checkpoint is True, then path to checkpoint directory has to be provided')
-parser.add_argument('--epochs', type=int, help='Number of epochs', default=6)
-parser.add_argument('--optim', type=str, help='Choose optimizer', choices=['adam', 'adadelta', 'adagrad', 'adamax', 'rmsprop', 'sgd'])
-parser.add_argument('--max_len', type=int, help='Maximum sequence length', default=50)
-parser.add_argument('--rnn_cell', help="Chose type of rnn cell", default='lstm')
-parser.add_argument('--bidirectional', action='store_true', help="Flag for bidirectional encoder")
-parser.add_argument('--embedding_size', type=int, help='Embedding size', default=128)
-parser.add_argument('--hidden_size', type=int, help='Hidden layer size', default=128)
-parser.add_argument('--n_layers', type=int, help='Number of RNN layers in both encoder and decoder', default=1)
-parser.add_argument('--src_vocab', type=int, help='source vocabulary size', default=50000)
-parser.add_argument('--tgt_vocab', type=int, help='target vocabulary size', default=50000)
-parser.add_argument('--dropout_p_encoder', type=float, help='Dropout probability for the encoder', default=0.2)
-parser.add_argument('--dropout_p_decoder', type=float, help='Dropout probability for the decoder', default=0.2)
-parser.add_argument('--teacher_forcing_ratio', type=float, help='Teacher forcing ratio', default=0.2)
-parser.add_argument('--attention', choices=['pre-rnn', 'post-rnn'], default=False)
-parser.add_argument('--attention_method', choices=['dot', 'mlp', 'concat'], default=None)
-parser.add_argument('--metrics', nargs='+', default=['seq_acc'], choices=['word_acc', 'seq_acc', 'target_acc', 'sym_rwr_acc', 'bleu'], help='Metrics to use')
-parser.add_argument('--full_focus', action='store_true')
-parser.add_argument('--batch_size', type=int, help='Batch size', default=32)
-parser.add_argument('--eval_batch_size', type=int, help='Batch size', default=128)
-parser.add_argument('--lr', type=float, help='Learning rate, recommended settings.\nrecommended settings: adam=0.001 adadelta=1.0 adamax=0.002 rmsprop=0.01 sgd=0.1', default=0.001)
-parser.add_argument('--ignore_output_eos', action='store_true', help='Ignore end of sequence token during training and evaluation')
-
-parser.add_argument('--load_checkpoint', help='The name of the checkpoint to load, usually an encoded time string')
-parser.add_argument('--save_every', type=int, help='Every how many batches the model should be saved', default=100)
-parser.add_argument('--print_every', type=int, help='Every how many batches to print results', default=100)
-parser.add_argument('--resume', action='store_true', help='Indicates if training has to be resumed from the latest checkpoint')
-parser.add_argument('--log-level', default='info', help='Logging level.')
-parser.add_argument('--write-logs', help='Specify file to write logs to after training')
-parser.add_argument('--cuda_device', default=0, type=int, help='set cuda device to use')
-
-opt = parser.parse_args()
-IGNORE_INDEX=-1
-use_output_eos = not opt.ignore_output_eos
-
-LOG_FORMAT = '%(asctime)s %(name)-12s %(levelname)-8s %(message)s'
-logging.basicConfig(format=LOG_FORMAT, level=getattr(logging, opt.log_level.upper()))
-logging.info(opt)
-
-
-if opt.resume and not opt.load_checkpoint:
-    parser.error('load_checkpoint argument is required to resume training from checkpoint')
-
-if not opt.attention and opt.attention_method:
-    parser.error("Attention method provided, but attention is not turned on")
-
-if opt.attention and not opt.attention_method:
-    parser.error("Attention turned on, but no attention method provided")
-
-if torch.cuda.is_available():
->>>>>>> 451356f6
         logging.info("Cuda device set to %i" % opt.cuda_device)
         torch.cuda.set_device(opt.cuda_device)
 
@@ -204,16 +146,10 @@
     logging.basicConfig(format=LOG_FORMAT, level=getattr(logging, opt.log_level.upper()))
     logging.info(opt)
 
-<<<<<<< HEAD
-
 def prepare_dataset(opt):
     use_output_eos = not opt.ignore_output_eos
     src = SourceField()
     tgt = TargetField(include_eos=use_output_eos)
-=======
-max_len = opt.max_len
->>>>>>> 451356f6
-
     tabular_data_fields = [('src', src), ('tgt', tgt)]
 
     if opt.use_attention_loss or opt.attention_method == 'hard':
@@ -265,7 +201,6 @@
             if attn_len != tgt_len:
                 raise Exception("Length of output sequence does not equal length of attention sequence in train data")
 
-<<<<<<< HEAD
         if dev is not None and len(dev) > 0:
             if 'attn' not in vars(dev[0]):
                 raise Exception("AttentionField not found in dev data")
@@ -283,18 +218,6 @@
                 if attn_len != tgt_len:
                     raise Exception("Length of output sequence does not equal length of attention sequence in monitor data.")
 
-=======
-monitor_data = OrderedDict()
-for dataset in opt.monitor:
-    m = torchtext.data.TabularDataset(
-        path=dataset, format='tsv',
-        fields=tabular_data_fields,
-        filter_pred=len_filter)
-    monitor_data[dataset] = m
-
-#################################################################################
-# prepare model
->>>>>>> 451356f6
 
 def load_model_from_checkpoint(opt, src, tgt):
     logging.info("loading checkpoint from {}".format(os.path.join(opt.output_dir, opt.load_checkpoint)))
@@ -343,15 +266,11 @@
     for param in seq2seq.parameters():
         param.data.uniform_(-0.08, 0.08)
 
-<<<<<<< HEAD
-    return seq2seq, input_vocab, output_vocab
-
-
+        
 def prepare_losses_and_metrics(opt, pad, eos):
     # Prepare loss and metrics
     losses = [NLLLoss(ignore_index=pad)]
-    # loss_weights = [1.]
-    loss_weights = [float(opt.xent_loss)]
+    loss_weights = [1.]
 
     if opt.use_attention_loss:
         losses.append(AttentionLoss(ignore_index=IGNORE_INDEX))
@@ -360,70 +279,25 @@
     for loss in losses:
       loss.to(device)
 
-    metrics = [WordAccuracy(ignore_index=pad), SequenceAccuracy(ignore_index=pad),
-               FinalTargetAccuracy(ignore_index=pad, eos_id=eos)]
-
-    # Since we need the actual tokens to determine k-grammar accuracy,
-    # we also provide the input and output vocab and relevant special symbols
-    # metrics.append(SymbolRewritingAccuracy(
-    #     input_vocab=input_vocab,
-    #     output_vocab=output_vocab,
-    #     use_output_eos=use_output_eos,
-    #     input_pad_symbol=src.pad_token,
-    #     output_sos_symbol=tgt.SYM_SOS,
-    #     output_pad_symbol=tgt.pad_token,
-    #     output_eos_symbol=tgt.SYM_EOS,
-    #     output_unk_symbol=tgt.unk_token))
-
-    return losses, loss_weights, metrics
-
-
-def create_trainer(opt, losses, loss_weights, metrics):
-    return SupervisedTrainer(loss=losses, metrics=metrics, loss_weights=loss_weights, batch_size=opt.batch_size,
-                             eval_batch_size=opt.eval_batch_size, checkpoint_every=opt.save_every,
-                             print_every=opt.print_every, expt_dir=opt.output_dir)
-
-
-if __name__ == "__main__":
-    train_model()
-=======
-input_vocabulary = input_vocab.itos
-output_vocabulary = output_vocab.itos
-
-# random.seed(3)
-
-# print "Input vocabulary:"
-# for i, word in enumerate(input_vocabulary):
-#     print i, word
-# 
-# print "Output vocabulary:"
-# for i, word in enumerate(output_vocabulary):
-#     print i, word
-# 
-# raw_input()
-# 
-
-##############################################################################
-# train model
-
-# Prepare loss and metrics
-pad = output_vocab.stoi[tgt.pad_token]
-losses = [NLLLoss(ignore_index=pad)]
-loss_weights = [1.]
-
-
-for loss in losses:
-    loss.to(device)
-
-metrics = []
-if 'word_acc' in opt.metrics:
-    metrics.append(WordAccuracy(ignore_index=pad))
-if 'seq_acc' in opt.metrics:
-    metrics.append(SequenceAccuracy(ignore_index=pad))
-if 'target_acc' in opt.metrics:
-    metrics.append(FinalTargetAccuracy(ignore_index=pad, eos_id=tgt.eos_id))
-if 'sym_rwr_acc' in opt.metrics:
-    metrics.append(SymbolRewritingAccuracy(
+    metrics = []
+    
+    if 'word_acc' in opt.metrics:
+      metrics.append(WordAccuracy(ignore_index=pad))
+    if 'seq_acc' in opt.metrics:
+      metrics.append(SequenceAccuracy(ignore_index=pad))
+    if 'target_acc' in opt.metrics:
+      metrics.append(FinalTargetAccuracy(ignore_index=pad, eos_id=tgt.eos_id))
+    if 'sym_rwr_acc' in opt.metrics:
+        metrics.append(SymbolRewritingAccuracy(
+          input_vocab=input_vocab,
+          output_vocab=output_vocab,
+          use_output_eos=use_output_eos,
+          output_sos_symbol=tgt.SYM_SOS,
+          output_pad_symbol=tgt.pad_token,
+          output_eos_symbol=tgt.SYM_EOS,
+          output_unk_symbol=tgt.unk_token))
+    if 'bleu' in opt.metrics:
+      metrics.append(BLEU(
         input_vocab=input_vocab,
         output_vocab=output_vocab,
         use_output_eos=use_output_eos,
@@ -431,39 +305,15 @@
         output_pad_symbol=tgt.pad_token,
         output_eos_symbol=tgt.SYM_EOS,
         output_unk_symbol=tgt.unk_token))
-if 'bleu' in opt.metrics:
-    metrics.append(BLEU(
-        input_vocab=input_vocab,
-        output_vocab=output_vocab,
-        use_output_eos=use_output_eos,
-        output_sos_symbol=tgt.SYM_SOS,
-        output_pad_symbol=tgt.pad_token,
-        output_eos_symbol=tgt.SYM_EOS,
-        output_unk_symbol=tgt.unk_token))
-
-checkpoint_path = os.path.join(opt.output_dir, opt.load_checkpoint) if opt.resume else None
-
-# create trainer
-t = SupervisedTrainer(loss=losses, metrics=metrics, 
-                      loss_weights=loss_weights,
-                      batch_size=opt.batch_size,
-                      eval_batch_size=opt.eval_batch_size,
-                      checkpoint_every=opt.save_every,
-                      print_every=opt.print_every, expt_dir=opt.output_dir)
-
-seq2seq, logs = t.train(seq2seq, train, 
-                  num_epochs=opt.epochs, dev_data=dev,
-                  monitor_data=monitor_data,
-                  optimizer=opt.optim,
-                  teacher_forcing_ratio=opt.teacher_forcing_ratio,
-                  learning_rate=opt.lr,
-                  resume=opt.resume,
-                  checkpoint_path=checkpoint_path)
-
-if opt.write_logs:
-    output_path = os.path.join(opt.output_dir, opt.write_logs)
-    logs.write_to_file(output_path)
-
-# evaluator = Evaluator(loss=loss, batch_size=opt.batch_size)
-# dev_loss, accuracy = evaluator.evaluate(seq2seq, dev)
->>>>>>> 451356f6
+
+    return losses, loss_weights, metrics
+
+
+def create_trainer(opt, losses, loss_weights, metrics):
+    return SupervisedTrainer(loss=losses, metrics=metrics, loss_weights=loss_weights, batch_size=opt.batch_size,
+                             eval_batch_size=opt.eval_batch_size, checkpoint_every=opt.save_every,
+                             print_every=opt.print_every, expt_dir=opt.output_dir)
+
+
+if __name__ == "__main__":
+    train_model()