--- conflicted
+++ resolved
@@ -74,13 +74,8 @@
 if opt.use_attention_loss and not opt.attention:
     parser.error('Specify attention type to use attention loss')
 
-<<<<<<< HEAD
 if opt.use_attention_loss and opt.attention_method in ['hard', 'provided']:
-    parser.error("Attention loss cannot be used in combination with hard-coded attentive guidance")
-=======
-if opt.use_attention_loss and opt.attention_method == 'hard':
     parser.error("Attention loss cannot be used in combination with hard attentive guidance")
->>>>>>> 26a08cc2
 
 LOG_FORMAT = '%(asctime)s %(name)-12s %(levelname)-8s %(message)s'
 logging.basicConfig(format=LOG_FORMAT, level=getattr(logging, opt.log_level.upper()))
@@ -99,17 +94,13 @@
 # Prepare dataset
 use_output_eos = not opt.ignore_output_eos
 src = SourceField(use_input_eos=opt.use_input_eos)
-<<<<<<< HEAD
-tgt = TargetField()
+tgt = TargetField(include_eos=use_output_eos)
 tabular_data_fields = [('src', src), ('tgt', tgt)]
 
 if opt.attention_method == 'provided':
   attn = AttentionField(use_vocab=False)
   tabular_data_fields.append(('attn', attn))
 
-=======
-tgt = TargetField(include_eos=use_output_eos)
->>>>>>> 26a08cc2
 max_len = opt.max_len
 
 def len_filter(example):
