import os
import argparse
import logging

import torch
from torch.optim.lr_scheduler import StepLR
import torchtext

<<<<<<< HEAD
import seq2seq
from seq2seq.trainer import SupervisedTrainer
from seq2seq.models import EncoderRNN, DecoderRNN, Seq2seq
from seq2seq.loss import Perplexity, NLLLoss
from seq2seq.metrics import WordAccuracy, SequenceAccuracy
from seq2seq.optim import Optimizer
from seq2seq.dataset import SourceField, TargetField
from seq2seq.evaluator import Predictor, Evaluator
from seq2seq.util.checkpoint import Checkpoint
=======
import random
import pickle

from collections import OrderedDict

import machine
from machine.trainer import SupervisedTrainer
from machine.models import EncoderRNN, DecoderRNN, Seq2seq
from machine.loss import Perplexity, AttentionLoss, NLLLoss
from machine.metrics import WordAccuracy, SequenceAccuracy, FinalTargetAccuracy, SymbolRewritingAccuracy
from machine.optim import Optimizer
from machine.dataset import SourceField, TargetField, AttentionField
from machine.evaluator import Predictor, Evaluator
from machine.util.checkpoint import Checkpoint

device = torch.device("cuda" if torch.cuda.is_available() else "cpu")
>>>>>>> adc5f820

try:
    raw_input          # Python 2
except NameError:
    raw_input = input  # Python 3

parser = argparse.ArgumentParser()
parser.add_argument('--train', help='Training data')
parser.add_argument('--dev', help='Development data')
parser.add_argument('--monitor', nargs='+', default=[], help='Data to monitor during training')
parser.add_argument('--output_dir', default='../models', help='Path to model directory. If load_checkpoint is True, then path to checkpoint directory has to be provided')
parser.add_argument('--epochs', type=int, help='Number of epochs', default=6)
parser.add_argument('--optim', type=str, help='Choose optimizer', choices=['adam', 'adadelta', 'adagrad', 'adamax', 'rmsprop', 'sgd'])
parser.add_argument('--max_len', type=int, help='Maximum sequence length', default=50)
parser.add_argument('--rnn_cell', help="Chose type of rnn cell", default='lstm')
parser.add_argument('--bidirectional', action='store_true', help="Flag for bidirectional encoder")
parser.add_argument('--embedding_size', type=int, help='Embedding size', default=128)
parser.add_argument('--hidden_size', type=int, help='Hidden layer size', default=128)
parser.add_argument('--n_layers', type=int, help='Number of RNN layers in both encoder and decoder', default=1)
parser.add_argument('--src_vocab', type=int, help='source vocabulary size', default=50000)
parser.add_argument('--tgt_vocab', type=int, help='target vocabulary size', default=50000)
parser.add_argument('--dropout_p_encoder', type=float, help='Dropout probability for the encoder', default=0.2)
parser.add_argument('--dropout_p_decoder', type=float, help='Dropout probability for the decoder', default=0.2)
parser.add_argument('--teacher_forcing_ratio', type=float, help='Teacher forcing ratio', default=0.2)
parser.add_argument('--attention', choices=['pre-rnn', 'post-rnn'], default=False)
parser.add_argument('--attention_method', choices=['dot', 'mlp', 'concat', 'hard'], default=None)
parser.add_argument('--use_attention_loss', action='store_true')
parser.add_argument('--scale_attention_loss', type=float, default=1.)
parser.add_argument('--xent_loss', type=float, default=1.)
parser.add_argument('--full_focus', action='store_true')
parser.add_argument('--batch_size', type=int, help='Batch size', default=32)
parser.add_argument('--eval_batch_size', type=int, help='Batch size', default=128)
parser.add_argument('--lr', type=float, help='Learning rate, recommended settings.\nrecommended settings: adam=0.001 adadelta=1.0 adamax=0.002 rmsprop=0.01 sgd=0.1', default=0.001)
parser.add_argument('--ignore_output_eos', action='store_true', help='Ignore end of sequence token during training and evaluation')

parser.add_argument('--load_checkpoint', help='The name of the checkpoint to load, usually an encoded time string')
parser.add_argument('--save_every', type=int, help='Every how many batches the model should be saved', default=100)
parser.add_argument('--print_every', type=int, help='Every how many batches to print results', default=100)
parser.add_argument('--resume', action='store_true', help='Indicates if training has to be resumed from the latest checkpoint')
parser.add_argument('--log-level', default='info', help='Logging level.')
parser.add_argument('--write-logs', help='Specify file to write logs to after training')
parser.add_argument('--cuda_device', default=0, type=int, help='set cuda device to use')

opt = parser.parse_args()
IGNORE_INDEX=-1
use_output_eos = not opt.ignore_output_eos

LOG_FORMAT = '%(asctime)s %(name)-12s %(levelname)-8s %(message)s'
logging.basicConfig(format=LOG_FORMAT, level=getattr(logging, opt.log_level.upper()))
logging.info(opt)


if opt.resume and not opt.load_checkpoint:
    parser.error('load_checkpoint argument is required to resume training from checkpoint')

if opt.use_attention_loss and not opt.attention:
    parser.error('Specify attention type to use attention loss')

if not opt.attention and opt.attention_method:
    parser.error("Attention method provided, but attention is not turned on")

if opt.attention and not opt.attention_method:
    parser.error("Attention turned on, but no attention method provided")

if opt.use_attention_loss and opt.attention_method == 'hard':
    parser.error("Can't use attention loss in combination with non-differentiable hard attention method.")

if torch.cuda.is_available():
        logging.info("Cuda device set to %i" % opt.cuda_device)
        torch.cuda.set_device(opt.cuda_device)

if opt.attention:
    if not opt.attention_method:
        logging.info("No attention method provided. Using DOT method.")
        opt.attention_method = 'dot'

############################################################################
# Prepare dataset
src = SourceField()
tgt = TargetField(include_eos=use_output_eos)

tabular_data_fields = [('src', src), ('tgt', tgt)]

if opt.use_attention_loss or opt.attention_method == 'hard':
    attn = AttentionField(use_vocab=False, ignore_index=IGNORE_INDEX)
    tabular_data_fields.append(('attn', attn))

max_len = opt.max_len

def len_filter(example):
    return len(example.src) <= max_len and len(example.tgt) <= max_len

# generate training and testing data
train = torchtext.data.TabularDataset(
    path=opt.train, format='tsv',
    fields=tabular_data_fields,
    filter_pred=len_filter
)

if opt.dev:
    dev = torchtext.data.TabularDataset(
        path=opt.dev, format='tsv',
        fields=tabular_data_fields,
        filter_pred=len_filter
    )

else:
    dev = None

<<<<<<< HEAD
monitor_data = {}
for dataset in opt.monitor:
    m = torchtext.data.TabularDataset(
        path=dataset, format='tsv',
        fields=[('src', src), ('tgt', tgt)],
        filter_pred=len_filter)
    monitor_data[dataset] = m

=======
monitor_data = OrderedDict()
for dataset in opt.monitor:
    m = torchtext.data.TabularDataset(
        path=dataset, format='tsv',
        fields=tabular_data_fields,
        filter_pred=len_filter)
    monitor_data[dataset] = m

# When chosen to use attentive guidance, check whether the data is correct for the first
# example in the data set. We can assume that the other examples are then also correct.
if opt.use_attention_loss or opt.attention_method == 'hard':
    if len(train) > 0:
        if 'attn' not in vars(train[0]):
            raise Exception("AttentionField not found in train data")
        tgt_len = len(vars(train[0])['tgt']) - 1 # -1 for SOS
        attn_len = len(vars(train[0])['attn']) - 1 # -1 for preprended ignore_index
        if attn_len != tgt_len:
            raise Exception("Length of output sequence does not equal length of attention sequence in train data")

    if dev is not None and len(dev) > 0:
        if 'attn' not in vars(dev[0]):
            raise Exception("AttentionField not found in dev data")
        tgt_len = len(vars(dev[0])['tgt']) - 1 # -1 for SOS
        attn_len = len(vars(dev[0])['attn']) - 1 # -1 for preprended ignore_index
        if attn_len != tgt_len:
            raise Exception("Length of output sequence does not equal length of attention sequence in dev data.")

    for m in monitor_data.values():
        if len(m) > 0:
            if 'attn' not in vars(m[0]):
                raise Exception("AttentionField not found in monitor data")
            tgt_len = len(vars(m[0])['tgt']) - 1 # -1 for SOS
            attn_len = len(vars(m[0])['attn']) - 1 # -1 for preprended ignore_index
            if attn_len != tgt_len:
                raise Exception("Length of output sequence does not equal length of attention sequence in monitor data.")

>>>>>>> adc5f820
#################################################################################
# prepare model

if opt.load_checkpoint is not None:
    logging.info("loading checkpoint from {}".format(os.path.join(opt.output_dir, opt.load_checkpoint)))
    checkpoint_path = os.path.join(opt.output_dir, opt.load_checkpoint)
    checkpoint = Checkpoint.load(checkpoint_path)
    seq2seq = checkpoint.model

    input_vocab = checkpoint.input_vocab
    src.vocab = input_vocab

    output_vocab = checkpoint.output_vocab
    tgt.vocab = output_vocab
    tgt.eos_id = tgt.vocab.stoi[tgt.SYM_EOS]
    tgt.sos_id = tgt.vocab.stoi[tgt.SYM_SOS]

else:
    # build vocabulary
    src.build_vocab(train, max_size=opt.src_vocab)
    tgt.build_vocab(train, max_size=opt.tgt_vocab)
    input_vocab = src.vocab
    output_vocab = tgt.vocab

    # Initialize model
    hidden_size = opt.hidden_size
    decoder_hidden_size = hidden_size*2 if opt.bidirectional else hidden_size
    encoder = EncoderRNN(len(src.vocab), max_len, hidden_size,
                         opt.embedding_size,
                         dropout_p=opt.dropout_p_encoder,
                         n_layers=opt.n_layers,
                         bidirectional=opt.bidirectional,
                         rnn_cell=opt.rnn_cell,
                         variable_lengths=True)
    decoder = DecoderRNN(len(tgt.vocab), max_len, decoder_hidden_size,
                         dropout_p=opt.dropout_p_decoder,
                         n_layers=opt.n_layers,
                         use_attention=opt.attention,
                         attention_method=opt.attention_method,
                         full_focus=opt.full_focus,
                         bidirectional=opt.bidirectional,
                         rnn_cell=opt.rnn_cell,
                         eos_id=tgt.eos_id, sos_id=tgt.sos_id)
    seq2seq = Seq2seq(encoder, decoder)
    seq2seq.to(device)

    for param in seq2seq.parameters():
        param.data.uniform_(-0.08, 0.08)

input_vocabulary = input_vocab.itos
output_vocabulary = output_vocab.itos

# random.seed(3)
<<<<<<< HEAD
# 
=======

>>>>>>> adc5f820
# print "Input vocabulary:"
# for i, word in enumerate(input_vocabulary):
#     print i, word
# 
# print "Output vocabulary:"
# for i, word in enumerate(output_vocabulary):
#     print i, word
# 
# raw_input()
<<<<<<< HEAD
=======
# 
>>>>>>> adc5f820

##############################################################################
# train model

# Prepare loss and metrics
pad = output_vocab.stoi[tgt.pad_token]
<<<<<<< HEAD
loss = [NLLLoss(ignore_index=pad)]
loss_weights = [1.]

metrics = [WordAccuracy(ignore_index=pad), SequenceAccuracy(ignore_index=pad)]
if torch.cuda.is_available():
    for loss_func in loss:
        loss_func.cuda()

# create trainer
t = SupervisedTrainer(loss=loss, metrics=metrics, 
=======
losses = [NLLLoss(ignore_index=pad)]
# loss_weights = [1.]
loss_weights = [float(opt.xent_loss)]


if opt.use_attention_loss:
    losses.append(AttentionLoss(ignore_index=IGNORE_INDEX))
    loss_weights.append(opt.scale_attention_loss)

for loss in losses:
  loss.to(device)

metrics = [WordAccuracy(ignore_index=pad), SequenceAccuracy(ignore_index=pad), FinalTargetAccuracy(ignore_index=pad, eos_id=tgt.eos_id)]
# Since we need the actual tokens to determine k-grammar accuracy,
# we also provide the input and output vocab and relevant special symbols
# metrics.append(SymbolRewritingAccuracy(
#     input_vocab=input_vocab,
#     output_vocab=output_vocab,
#     use_output_eos=use_output_eos,
#     input_pad_symbol=src.pad_token,
#     output_sos_symbol=tgt.SYM_SOS,
#     output_pad_symbol=tgt.pad_token,
#     output_eos_symbol=tgt.SYM_EOS,
#     output_unk_symbol=tgt.unk_token))

checkpoint_path = os.path.join(opt.output_dir, opt.load_checkpoint) if opt.resume else None

# create trainer
t = SupervisedTrainer(loss=losses, metrics=metrics, 
>>>>>>> adc5f820
                      loss_weights=loss_weights,
                      batch_size=opt.batch_size,
                      eval_batch_size=opt.eval_batch_size,
                      checkpoint_every=opt.save_every,
                      print_every=opt.print_every, expt_dir=opt.output_dir)

seq2seq, logs = t.train(seq2seq, train, 
                  num_epochs=opt.epochs, dev_data=dev,
                  monitor_data=monitor_data,
                  optimizer=opt.optim,
                  teacher_forcing_ratio=opt.teacher_forcing_ratio,
                  learning_rate=opt.lr,
                  resume=opt.resume,
                  checkpoint_path=checkpoint_path)

if opt.write_logs:
    output_path = os.path.join(opt.output_dir, opt.write_logs)
    logs.write_to_file(output_path)

# evaluator = Evaluator(loss=loss, batch_size=opt.batch_size)
# dev_loss, accuracy = evaluator.evaluate(seq2seq, dev)<|MERGE_RESOLUTION|>--- conflicted
+++ resolved
@@ -6,17 +6,6 @@
 from torch.optim.lr_scheduler import StepLR
 import torchtext
 
-<<<<<<< HEAD
-import seq2seq
-from seq2seq.trainer import SupervisedTrainer
-from seq2seq.models import EncoderRNN, DecoderRNN, Seq2seq
-from seq2seq.loss import Perplexity, NLLLoss
-from seq2seq.metrics import WordAccuracy, SequenceAccuracy
-from seq2seq.optim import Optimizer
-from seq2seq.dataset import SourceField, TargetField
-from seq2seq.evaluator import Predictor, Evaluator
-from seq2seq.util.checkpoint import Checkpoint
-=======
 import random
 import pickle
 
@@ -33,7 +22,6 @@
 from machine.util.checkpoint import Checkpoint
 
 device = torch.device("cuda" if torch.cuda.is_available() else "cpu")
->>>>>>> adc5f820
 
 try:
     raw_input          # Python 2
@@ -143,16 +131,6 @@
 else:
     dev = None
 
-<<<<<<< HEAD
-monitor_data = {}
-for dataset in opt.monitor:
-    m = torchtext.data.TabularDataset(
-        path=dataset, format='tsv',
-        fields=[('src', src), ('tgt', tgt)],
-        filter_pred=len_filter)
-    monitor_data[dataset] = m
-
-=======
 monitor_data = OrderedDict()
 for dataset in opt.monitor:
     m = torchtext.data.TabularDataset(
@@ -189,7 +167,6 @@
             if attn_len != tgt_len:
                 raise Exception("Length of output sequence does not equal length of attention sequence in monitor data.")
 
->>>>>>> adc5f820
 #################################################################################
 # prepare model
 
@@ -243,11 +220,7 @@
 output_vocabulary = output_vocab.itos
 
 # random.seed(3)
-<<<<<<< HEAD
-# 
-=======
-
->>>>>>> adc5f820
+
 # print "Input vocabulary:"
 # for i, word in enumerate(input_vocabulary):
 #     print i, word
@@ -257,28 +230,13 @@
 #     print i, word
 # 
 # raw_input()
-<<<<<<< HEAD
-=======
 # 
->>>>>>> adc5f820
 
 ##############################################################################
 # train model
 
 # Prepare loss and metrics
 pad = output_vocab.stoi[tgt.pad_token]
-<<<<<<< HEAD
-loss = [NLLLoss(ignore_index=pad)]
-loss_weights = [1.]
-
-metrics = [WordAccuracy(ignore_index=pad), SequenceAccuracy(ignore_index=pad)]
-if torch.cuda.is_available():
-    for loss_func in loss:
-        loss_func.cuda()
-
-# create trainer
-t = SupervisedTrainer(loss=loss, metrics=metrics, 
-=======
 losses = [NLLLoss(ignore_index=pad)]
 # loss_weights = [1.]
 loss_weights = [float(opt.xent_loss)]
@@ -308,7 +266,6 @@
 
 # create trainer
 t = SupervisedTrainer(loss=losses, metrics=metrics, 
->>>>>>> adc5f820
                       loss_weights=loss_weights,
                       batch_size=opt.batch_size,
                       eval_batch_size=opt.eval_batch_size,
