--- conflicted
+++ resolved
@@ -10,10 +10,7 @@
 from seq2seq.trainer import SupervisedTrainer
 from seq2seq.models import EncoderRNN, DecoderRNN, Seq2seq
 from seq2seq.loss import Perplexity, NLLLoss
-<<<<<<< HEAD
-=======
 from seq2seq.metrics import WordAccuracy, SequenceAccuracy
->>>>>>> 631b77bc
 from seq2seq.optim import Optimizer
 from seq2seq.dataset import SourceField, TargetField
 from seq2seq.evaluator import Predictor, Evaluator
@@ -160,14 +157,10 @@
 # Prepare loss and metrics
 weight = torch.ones(len(output_vocab))
 pad = output_vocab.stoi[tgt.pad_token]
-<<<<<<< HEAD
-loss = NLLLoss(weight, pad)
-=======
 loss = [NLLLoss(ignore_index=pad)]
 loss_weights = [1.]
 
 metrics = [WordAccuracy(ignore_index=pad), SequenceAccuracy(ignore_index=pad)]
->>>>>>> 631b77bc
 if torch.cuda.is_available():
     for loss_func in loss:
         loss_func.cuda()
