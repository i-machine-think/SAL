import os
import unittest

import torch
<<<<<<< HEAD
from seq2seq.models.EncoderRNN import EncoderRNN
=======
from machine.models.EncoderRNN import EncoderRNN
>>>>>>> adc5f820

class TestEncoderRNN(unittest.TestCase):

    @classmethod
    def setUpClass(self):
        self.vocab_size = 100
        self.input_var = torch.randperm(self.vocab_size).view(10, 10)
        self.lengths = [10] * 10

    def test_input_dropout_WITH_PROB_ZERO(self):
        rnn = EncoderRNN(self.vocab_size, 10, 50, 16, input_dropout_p=0)
        for param in rnn.parameters():
            param.data.uniform_(-1, 1)
        output1, _ = rnn(self.input_var, self.lengths)
        output2, _ = rnn(self.input_var, self.lengths)
        self.assertTrue(torch.equal(output1.data, output2.data))

    def test_input_dropout_WITH_NON_ZERO_PROB(self):
        rnn = EncoderRNN(self.vocab_size, 10, 50, 16, input_dropout_p=0.5)
        for param in rnn.parameters():
            param.data.uniform_(-1, 1)

        equal = True
        for _ in range(50):
            output1, _ = rnn(self.input_var, self.lengths)
            output2, _ = rnn(self.input_var, self.lengths)
            if not torch.equal(output1.data, output2.data):
                equal = False
                break
        self.assertFalse(equal)

    def test_dropout_WITH_PROB_ZERO(self):
        rnn = EncoderRNN(self.vocab_size, 10, 50, 16, dropout_p=0)
        for param in rnn.parameters():
            param.data.uniform_(-1, 1)
        output1, _ = rnn(self.input_var, self.lengths)
        output2, _ = rnn(self.input_var, self.lengths)
        self.assertTrue(torch.equal(output1.data, output2.data))

    def test_dropout_WITH_NON_ZERO_PROB(self):
        # It's critical to set n_layer=2 here since dropout won't work
        # when the RNN only has one layer according to pytorch's doc
        rnn = EncoderRNN(self.vocab_size, 10, 50, 16, n_layers=2, dropout_p=0.5)
        for param in rnn.parameters():
            param.data.uniform_(-1, 1)

        equal = True
        for _ in range(50):
            output1, _ = rnn(self.input_var, self.lengths)
            output2, _ = rnn(self.input_var, self.lengths)
            if not torch.equal(output1.data, output2.data):
                equal = False
                break
        self.assertFalse(equal)<|MERGE_RESOLUTION|>--- conflicted
+++ resolved
@@ -2,11 +2,7 @@
 import unittest
 
 import torch
-<<<<<<< HEAD
-from seq2seq.models.EncoderRNN import EncoderRNN
-=======
 from machine.models.EncoderRNN import EncoderRNN
->>>>>>> adc5f820
 
 class TestEncoderRNN(unittest.TestCase):
 
