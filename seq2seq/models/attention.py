--- conflicted
+++ resolved
@@ -77,13 +77,8 @@
         attn.data.masked_fill_(mask, -float('inf'))
 
         attn = F.softmax(attn.view(-1, input_size), dim=1).view(batch_size, -1, input_size)
-<<<<<<< HEAD
-
-        # In the case of hard-coded attentive guidance with variable length examples in a single batch,
-=======
-        
+       
         # In the case of hard attentive guidance with variable length examples in a single batch,
->>>>>>> 26a08cc2
         # The attention will be on the last encoder state. However, the mask will set this to -inf, which will
         # make all attention scores -inf. Taking the softmax of this results in NaNs. With the following, we set
         # all NaNs to zero.
@@ -117,13 +112,9 @@
         elif method == 'dot':
             method = Dot()
         elif method == 'hard':
-<<<<<<< HEAD
-            method = HardCoded()
+            method = HardGuidance()
         elif method == 'provided':
             method = Provided()
-=======
-            method = HardGuidance()
->>>>>>> 26a08cc2
         else:
             return ValueError("Unknown attention method")
 
@@ -301,7 +292,6 @@
 
         return attn
 
-
 class Provided(nn.Module):
     """
     Attention method / attentive guidance method for data sets that are annotated with attentive guidance.
