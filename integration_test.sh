--- conflicted
+++ resolved
@@ -22,11 +22,7 @@
 
 # Start training
 echo "Test training"
-<<<<<<< HEAD
-python train_model.py --train $TRAIN_PATH --dev $DEV_PATH --monitor $DEV_PATH $TRAIN_PATH --output_dir $EXPT_DIR --print_every 20 --embedding_size $EMB_SIZE --hidden_size $H_SIZE --rnn_cell $CELL --epoch $EPOCH --save_every $CP_EVERY 
-=======
 python train_model.py --train $TRAIN_PATH --dev $DEV_PATH --monitor $DEV_PATH $TRAIN_PATH --output_dir $EXPT_DIR --print_every 30 --embedding_size $EMB_SIZE --hidden_size $H_SIZE --rnn_cell $CELL --epoch $EPOCH --save_every $CP_EVERY --batch_size 6 --write-logs 'log_test'
->>>>>>> adc5f820
 ERR=$((ERR+$?)); EX=$((EX+1))
 
 rm $EXPT_DIR/log_test
