--- conflicted
+++ resolved
@@ -19,21 +19,20 @@
 parser = argparse.ArgumentParser()
 
 parser.add_argument('--checkpoint_path', help='Give the checkpoint path from which to load the model')
-<<<<<<< HEAD
-parser.add_argument('--cuda_device', default=0, type=int, help='set cuda device to use')
-parser.add_argument('--test', help='Path to test data')
-parser.add_argument('--train', help='Path to train data')
-parser.add_argument('--output_dir', help='Path to save results')
-parser.add_argument('--run_infer', action='store_true')
-parser.add_argument('--max_plots', type=int, help='Maximum sequence length', default=10)
-parser.add_argument('--max_len', type=int, help='Maximum sequence length', default=50)
-parser.add_argument('--use_input_eos', action='store_true', help='EOS symbol in input sequences is not used by default. Use this flag to enable.')
-parser.add_argument('--ignore_output_eos', action='store_true', help='Ignore end of sequence token during training and evaluation')
-=======
+# <<<<<<< HEAD
+# parser.add_argument('--cuda_device', default=0, type=int, help='set cuda device to use')
+# parser.add_argument('--test', help='Path to test data')
+# parser.add_argument('--train', help='Path to train data')
+# parser.add_argument('--output_dir', help='Path to save results')
+# parser.add_argument('--run_infer', action='store_true')
+# parser.add_argument('--max_plots', type=int, help='Maximum sequence length', default=10)
+# parser.add_argument('--max_len', type=int, help='Maximum sequence length', default=50)
+# parser.add_argument('--use_input_eos', action='store_true', help='EOS symbol in input sequences is not used by default. Use this flag to enable.')
+# parser.add_argument('--ignore_output_eos', action='store_true', help='Ignore end of sequence token during training and evaluation')
+# =======
 parser.add_argument('--cuda_device', default=0, type=int, help='Set cuda device to use')
 parser.add_argument('--debug', action='store_true', help=argparse.SUPPRESS)
 parser.add_argument('--log-level', default='info', help='Logging level.')
->>>>>>> 085ea242
 
 opt = parser.parse_args()
 final_level = ['full_focus', 'full_focus_baseline', 'pre_rnn', 'pre_rnn_baseline']
@@ -148,16 +147,16 @@
 
 
 
-<<<<<<< HEAD
-# if opt.run_infer:
-#     while True:
-#             seq_str = raw_input("Type in a source sequence:")
-#             seq = seq_str.strip().split()
-#             out = predictor.predict(seq)
-#             print(out[0])
-# else:
-#     print("Exiting Inference Mode")
-=======
+# <<<<<<< HEAD
+# # if opt.run_infer:
+# #     while True:
+# #             seq_str = raw_input("Type in a source sequence:")
+# #             seq = seq_str.strip().split()
+# #             out = predictor.predict(seq)
+# #             print(out[0])
+# # else:
+# #     print("Exiting Inference Mode")
+# =======
 if opt.debug:
     exit()
 
@@ -167,4 +166,3 @@
             exit()
         seq = seq_str.strip().split()
         print(predictor.predict(seq))
->>>>>>> 085ea242
