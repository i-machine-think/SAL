--- conflicted
+++ resolved
@@ -13,10 +13,7 @@
 install:
   - pip install -U pip
   - pip -q install -r requirements.txt
-<<<<<<< HEAD
-=======
   - pip install matplotlib
->>>>>>> adc5f820
 
   # dev dependencies
   - pip install flake8
