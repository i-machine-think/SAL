--- conflicted
+++ resolved
@@ -5,14 +5,6 @@
 import torch
 import torchtext
 
-<<<<<<< HEAD
-import seq2seq
-from seq2seq.loss import Perplexity
-from seq2seq.dataset import SourceField, TargetField
-from seq2seq.evaluator import Evaluator
-from seq2seq.util.checkpoint import Checkpoint
-from seq2seq.trainer import SupervisedTrainer
-=======
 import machine
 from machine.loss import Perplexity, AttentionLoss, NLLLoss
 from machine.metrics import WordAccuracy, SequenceAccuracy, FinalTargetAccuracy, SymbolRewritingAccuracy
@@ -23,7 +15,6 @@
 from machine.trainer import SupervisedTrainer
 
 device = torch.device("cuda" if torch.cuda.is_available() else "cpu")
->>>>>>> adc5f820
 
 try:
     raw_input          # Python 2
@@ -149,10 +140,6 @@
 evaluator = Evaluator(batch_size=opt.batch_size, loss=losses, metrics=metrics)
 losses, metrics = evaluator.evaluate(model=seq2seq, data=test, get_batch_data=data_func)
 
-<<<<<<< HEAD
-print(log_msg)
-=======
 total_loss, log_msg, _ = SupervisedTrainer.get_losses(losses, metrics, 0)
 
-logging.info(log_msg)
->>>>>>> adc5f820
+logging.info(log_msg)